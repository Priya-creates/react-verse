--- conflicted
+++ resolved
@@ -8,20 +8,12 @@
  *  - [ ] Add loading skeleton instead of plain text
  *  - [ ] Style forecast cards with condition color badges
  * Medium:
-<<<<<<< HEAD
  * - [x] Dynamic background / gradient based on condition (sunny, rain, snow)
  * - [x] Input debounced search (on stop typing)
  * - [x] Persist last searched city (localStorage)
  * - [x] Add error retry button component
  * - [ ] Add favorites list (pin cities)
  * - [x] Optimize API usage by adding debounced search delay
-=======
- *  - [ ] Dynamic background / gradient based on condition (sunny, rain, snow)
- *  - [ ] Input debounced search (on stop typing)
- *  - [ ] Persist last searched city (localStorage)
- *  - [ ] Add error retry button component
- *  - [ ] Add favorites list (pin cities)
->>>>>>> 1ab00cd6
  * Advanced:
  *  - [ ] Hourly forecast visualization (line / area chart)
  *  - [ ] Animate background transitions
@@ -51,27 +43,6 @@
   const [isLocAllowed, setIsLocAllowed] = useState(null);
   const [isRequestingLoc, setIsRequestingLoc] = useState(false);
 
-<<<<<<< HEAD
-  if (variant === "cloud") {
-    return (
-      <>
-        <svg className="cloud-svg cloud--left" viewBox="0 0 220 80" aria-hidden>
-          <g filter="url(#cloudBlur)">
-            <path
-              className="cloud-shape"
-              d="M20 50 C20 34 42 22 62 26 C70 16 92 12 110 22 C130 8 160 12 170 28 C196 30 206 44 190 54 L30 60 C22 60 20 54 20 50 Z"
-            />
-          </g>
-          <defs>
-            <filter id="cloudBlur" x="-20%" y="-20%" width="140%" height="140%">
-              <feGaussianBlur in="SourceGraphic" stdDeviation="2" />
-            </filter>
-          </defs>
-        </svg>
-      </>
-    );
-  }
-=======
   useEffect(() => {
     const storedCity = localStorage.getItem("userLocation");
     if (storedCity) {
@@ -87,7 +58,6 @@
       setCity("London");
     }
   }, []);
->>>>>>> 1ab00cd6
 
   useEffect(() => {
     if (city) {
@@ -95,27 +65,6 @@
     }
   }, [city]);
 
-<<<<<<< HEAD
-  if (variant === "snow") {
-    return (
-      <div className="snow-layer snow-layer--back">
-        {Array.from({ length: 12 }).map((_, i) => (
-          <i
-            key={`back-${i}`}
-            className="snowflake"
-            style={{
-              left: `${(i / 12) * 100}%`,
-              animationDelay: `${(i % 6) * 0.4}s`,
-              "--dur": `${10 + (i % 6)}s`,
-              "--drift": `${i % 2 === 0 ? -40 : 40}px`,
-              width: `${8 + (i % 3) * 4}px`,
-              height: `${8 + (i % 3) * 4}px`,
-            }}
-          />
-        ))}
-      </div>
-    );
-=======
   async function getCurrentCity(lat, lon) {
     const APIkey = import.meta.env.VITE_WEATHER_API_KEY;
     try {
@@ -139,7 +88,6 @@
       setError(err.message);
       setIsLocAllowed(false);
     }
->>>>>>> 1ab00cd6
   }
 
   function requestLocation() {
@@ -203,12 +151,6 @@
       );
     }
 
-<<<<<<< HEAD
-  // Fetch data initially
-  useEffect(() => {
-    fetchWeather(city);
-  }, []);
-=======
     if (variant === "cloud") {
       return (
         <>
@@ -297,7 +239,6 @@
 
     return null;
   }
->>>>>>> 1ab00cd6
 
   // ✅ Debounced search effect
   useEffect(() => {
@@ -498,7 +439,6 @@
 
               return (
                 <Card key={i} title={i === 0 ? "Today" : `Day ${i + 1}`}>
-<<<<<<< HEAD
                   {day.hourly?.[0] && getIconUrl(day.hourly?.[0]?.weatherIconUrl) && (
                     <div style={{ marginTop: 8 }}>
                       <img
@@ -509,28 +449,6 @@
                       />
                     </div>
                   )}
-=======
-                  {day.hourly?.[0] &&
-                    getIconUrl(day.hourly?.[0]?.weatherIconUrl) && (
-                      <div style={{ marginTop: 8 }}>
-                        <img
-                          src={getIconUrl(day.hourly?.[0]?.weatherIconUrl)}
-                          alt={
-                            day.hourly?.[0]?.weatherDesc?.[0]?.value ||
-                            "forecast icon"
-                          }
-                          style={{
-                            width: 40,
-                            height: 40,
-                            objectFit: "contain",
-                          }}
-                          onError={(e) =>
-                            (e.currentTarget.style.display = "none")
-                          }
-                        />
-                      </div>
-                    )}
->>>>>>> 1ab00cd6
 
                   <div style={{ display: "flex", gap: "8px", marginTop: "17px" }}>
                     <strong>Avg Temp:</strong>{" "}
